--- conflicted
+++ resolved
@@ -48,18 +48,12 @@
 
       - run: npm ci
 
-<<<<<<< HEAD
       - name: Generate Prisma Client
         run: npx prisma generate
 
       - name: Run Prisma Migrations
         run: npx prisma migrate deploy
 
-      - name: Lint
-        run: npm run lint
-
-=======
->>>>>>> 7a06f110
       - name: Test
         run: npm test
 
