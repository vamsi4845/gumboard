import { test, expect } from "@playwright/test";

test.describe("Board Settings", () => {
  test.beforeEach(async ({ page }) => {
    await page.route("**/api/auth/session", async (route) => {
      await route.fulfill({
        status: 200,
        contentType: "application/json",
        body: JSON.stringify({
          user: {
            id: "test-user",
            email: "test@example.com",
            name: "Test User",
          },
          expires: new Date(Date.now() + 86400000).toISOString(),
        }),
      });
    });

    await page.route("**/api/user", async (route) => {
      await route.fulfill({
        status: 200,
        contentType: "application/json",
        body: JSON.stringify({
          id: "test-user",
          email: "test@example.com",
          name: "Test User",
          isAdmin: true,
          organization: {
<<<<<<< HEAD
            id: 'test-org',
            name: 'Test Organization',
            slackApiToken: 'xoxb-test-token',
            slackChannelId: '#general',
=======
            id: "test-org",
            name: "Test Organization",
            slackWebhookUrl: "https://hooks.slack.com/test-webhook",
>>>>>>> 8ec217bf
            members: [],
          },
        }),
      });
    });

    await page.route("**/api/boards/test-board", async (route) => {
      if (route.request().method() === "GET") {
        await route.fulfill({
          status: 200,
          contentType: "application/json",
          body: JSON.stringify({
            board: {
              id: "test-board",
              name: "Test Board",
              description: "A test board",
              sendSlackUpdates: true,
            },
          }),
        });
      }
    });

    await page.route("**/api/boards/test-board/notes", async (route) => {
      if (route.request().method() === "GET") {
        await route.fulfill({
          status: 200,
          contentType: "application/json",
          body: JSON.stringify({
            notes: [],
          }),
        });
      }
    });

    await page.route("**/api/boards", async (route) => {
      await route.fulfill({
        status: 200,
        contentType: "application/json",
        body: JSON.stringify({
          boards: [
            {
              id: "test-board",
              name: "Test Board",
              description: "A test board",
              sendSlackUpdates: true,
            },
          ],
        }),
      });
    });
  });

  test("should open board settings dialog and display current settings", async ({
    page,
  }) => {
    await page.goto("/boards/test-board");

    await page.click('button:has(div:has-text("Test Board"))');
    await page.click('button:has-text("Board settings")');

    await expect(page.locator("text=Board settings")).toBeVisible();
    await expect(
      page.locator('text=Configure settings for "Test Board" board.')
    ).toBeVisible();
    await expect(
      page.locator('label:has-text("Send updates to Slack")')
    ).toBeVisible();

    const checkbox = page.locator("#sendSlackUpdates");
    await expect(checkbox).toBeVisible();
    await expect(checkbox).toBeChecked();
  });

  test("should toggle Slack updates setting and save changes", async ({
    page,
  }) => {
    let boardUpdateCalled = false;
    let updatedSettings: { sendSlackUpdates: boolean } | null = null;

    await page.route("**/api/boards/test-board", async (route) => {
      if (route.request().method() === "GET") {
        await route.fulfill({
          status: 200,
          contentType: "application/json",
          body: JSON.stringify({
            board: {
              id: "test-board",
              name: "Test Board",
              description: "A test board",
              sendSlackUpdates: true,
            },
          }),
        });
      } else if (route.request().method() === "PUT") {
        boardUpdateCalled = true;
        updatedSettings = await route.request().postDataJSON();

        await route.fulfill({
          status: 200,
          contentType: "application/json",
          body: JSON.stringify({
            board: {
<<<<<<< HEAD
              id: 'test-board',
              name: 'Test Board',
              description: 'A test board',
              sendSlackUpdates: updatedSettings?.sendSlackUpdates ?? true,
=======
              id: "test-board",
              name: "Test Board",
              description: "A test board",
              sendSlackUpdates: updatedSettings.sendSlackUpdates,
>>>>>>> 8ec217bf
            },
          }),
        });
      }
    });

    await page.goto("/boards/test-board");

    await page.click('button:has(div:has-text("Test Board"))');
    await page.click('button:has-text("Board settings")');

    const checkbox = page.locator("#sendSlackUpdates");
    await expect(checkbox).toBeChecked();

    await checkbox.uncheck();
    await expect(checkbox).not.toBeChecked();

    await page.click('button:has-text("Save settings")');

    expect(boardUpdateCalled).toBe(true);
    expect(updatedSettings).not.toBeNull();
<<<<<<< HEAD
    expect(updatedSettings!.sendSlackUpdates).toBe(false);
    
    await expect(page.locator('text=Board settings')).not.toBeVisible();
=======
    expect(updatedSettings.sendSlackUpdates).toBe(false);

    await expect(page.locator("text=Board settings")).not.toBeVisible();
>>>>>>> 8ec217bf
  });

  test("should respect Slack updates setting when creating notes", async ({
    page,
  }) => {
    let slackNotificationSent = false;
    let noteCreated = false;

    await page.route("**/api/boards/test-board", async (route) => {
      if (route.request().method() === "GET") {
        await route.fulfill({
          status: 200,
          contentType: "application/json",
          body: JSON.stringify({
            board: {
              id: "test-board",
              name: "Test Board",
              description: "A test board",
              sendSlackUpdates: false,
            },
          }),
        });
      }
    });

    await page.route("**/api/boards/test-board/notes", async (route) => {
      if (route.request().method() === "GET") {
        await route.fulfill({
          status: 200,
          contentType: "application/json",
          body: JSON.stringify({
            notes: [],
          }),
        });
      } else if (route.request().method() === "POST") {
        noteCreated = true;
        const postData = await route.request().postDataJSON();

        await route.fulfill({
          status: 201,
          contentType: "application/json",
          body: JSON.stringify({
            note: {
              id: "new-note-id",
              content: postData.content,
              color: "#fef3c7",
              done: false,
              createdAt: new Date().toISOString(),
              updatedAt: new Date().toISOString(),
              user: {
                id: "test-user",
                name: "Test User",
                email: "test@example.com",
              },
            },
          }),
        });
      }
    });

<<<<<<< HEAD
    await page.route('https://slack.com/api/chat.postMessage', async (route) => {
      slackNotificationSent = true;
      await route.fulfill({
        status: 200,
        contentType: 'application/json',
        body: JSON.stringify({ ok: true, ts: '1234567890.123456' }),
=======
    await page.route("https://hooks.slack.com/test-webhook", async (route) => {
      slackNotificationSent = true;
      await route.fulfill({
        status: 200,
        contentType: "text/plain",
        body: "ok",
>>>>>>> 8ec217bf
      });
    });

    await page.goto("/boards/test-board");

    await page.evaluate(() => {
      fetch("/api/boards/test-board/notes", {
        method: "POST",
        headers: { "Content-Type": "application/json" },
        body: JSON.stringify({
          content: "Test note content",
          color: "#fef3c7",
        }),
      });
    });

    await page.waitForTimeout(100);

    expect(noteCreated).toBe(true);
    expect(slackNotificationSent).toBe(false);
  });

  test("should display correct board settings state", async ({ page }) => {
    await page.route("**/api/boards/test-board", async (route) => {
      if (route.request().method() === "GET") {
        await route.fulfill({
          status: 200,
          contentType: "application/json",
          body: JSON.stringify({
            board: {
              id: "test-board",
              name: "Demo Board",
              description: "A demo board",
              sendSlackUpdates: true,
            },
          }),
        });
      }
    });

    await page.goto("/boards/test-board");

    await page.click('button:has(div:has-text("Demo Board"))');
    await page.click('button:has-text("Board settings")');

    await expect(page.locator("text=Board settings")).toBeVisible();
    await expect(
      page.locator('label:has-text("Send updates to Slack")')
    ).toBeVisible();

    const checkbox = page.locator("#sendSlackUpdates");
    await expect(checkbox).toBeVisible();
    await expect(checkbox).toBeChecked();
  });

  test("should cancel board settings changes", async ({ page }) => {
    await page.goto("/boards/test-board");

    await page.click('button:has(div:has-text("Test Board"))');
    await page.click('button:has-text("Board settings")');

    const checkbox = page.locator("#sendSlackUpdates");
    await expect(checkbox).toBeChecked();

    await checkbox.uncheck();
    await expect(checkbox).not.toBeChecked();

    await page.click('button:has-text("Cancel")');

    await expect(page.locator("text=Board settings")).not.toBeVisible();

    await page.click('button:has(div:has-text("Test Board"))');
    await page.click('button:has-text("Board settings")');

    await expect(checkbox).toBeChecked();
  });
});<|MERGE_RESOLUTION|>--- conflicted
+++ resolved
@@ -27,16 +27,10 @@
           name: "Test User",
           isAdmin: true,
           organization: {
-<<<<<<< HEAD
             id: 'test-org',
             name: 'Test Organization',
             slackApiToken: 'xoxb-test-token',
             slackChannelId: '#general',
-=======
-            id: "test-org",
-            name: "Test Organization",
-            slackWebhookUrl: "https://hooks.slack.com/test-webhook",
->>>>>>> 8ec217bf
             members: [],
           },
         }),
@@ -140,17 +134,10 @@
           contentType: "application/json",
           body: JSON.stringify({
             board: {
-<<<<<<< HEAD
               id: 'test-board',
               name: 'Test Board',
               description: 'A test board',
               sendSlackUpdates: updatedSettings?.sendSlackUpdates ?? true,
-=======
-              id: "test-board",
-              name: "Test Board",
-              description: "A test board",
-              sendSlackUpdates: updatedSettings.sendSlackUpdates,
->>>>>>> 8ec217bf
             },
           }),
         });
@@ -172,15 +159,9 @@
 
     expect(boardUpdateCalled).toBe(true);
     expect(updatedSettings).not.toBeNull();
-<<<<<<< HEAD
     expect(updatedSettings!.sendSlackUpdates).toBe(false);
     
     await expect(page.locator('text=Board settings')).not.toBeVisible();
-=======
-    expect(updatedSettings.sendSlackUpdates).toBe(false);
-
-    await expect(page.locator("text=Board settings")).not.toBeVisible();
->>>>>>> 8ec217bf
   });
 
   test("should respect Slack updates setting when creating notes", async ({
@@ -241,21 +222,12 @@
       }
     });
 
-<<<<<<< HEAD
     await page.route('https://slack.com/api/chat.postMessage', async (route) => {
       slackNotificationSent = true;
       await route.fulfill({
         status: 200,
         contentType: 'application/json',
         body: JSON.stringify({ ok: true, ts: '1234567890.123456' }),
-=======
-    await page.route("https://hooks.slack.com/test-webhook", async (route) => {
-      slackNotificationSent = true;
-      await route.fulfill({
-        status: 200,
-        contentType: "text/plain",
-        body: "ok",
->>>>>>> 8ec217bf
       });
     });
 
