--- conflicted
+++ resolved
@@ -242,6 +242,13 @@
     expect(noteData).not.toBeNull();
     expect(noteData!.checklistItems).toBeDefined();
     expect(Array.isArray(noteData!.checklistItems)).toBe(true);
+  });
+
+  test('should create a note in the all notes view', async ({ page }) => {
+    await page.goto('/boards/all-notes');
+    await page.click('button:has(svg.lucide-pencil)');
+    await page.waitForTimeout(500);
+    await expect(page.locator('.note-background')).toBeVisible();
   });
 
   test('should handle checklist item editing', async ({ page }) => {
@@ -378,7 +385,6 @@
     await expect(page.locator('button:has-text("Add Your First Note")')).toBeVisible();
   });
 
-<<<<<<< HEAD
   test('should not update state when an unchecked checklist item is dropped after checked', async ({ page }) => {
     let didCallUpdateApi = false;
 
@@ -738,13 +744,4 @@
     await expect(page.getByTestId('item-1d')).toHaveAttribute('data-testorder', '3');
     await expect(page.getByTestId('item-1e')).toHaveAttribute('data-testorder', '4');
   });
-=======
-  test('should create a note in the all notes view', async ({ page }) => {
-    await page.goto('/boards/all-notes');
-    await page.click('button:has(svg.lucide-pencil)');
-    await page.waitForTimeout(500);
-    await expect(page.locator('.note-background')).toBeVisible();
-  });
-
->>>>>>> 093b00dd
 });