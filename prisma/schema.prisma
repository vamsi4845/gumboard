generator client {
  provider        = "prisma-client-js"
  previewFeatures = ["relationJoins"]
}

datasource db {
  provider = "postgresql"
  url      = env("DATABASE_URL")
}

model Account {
  id                String  @id @default(cuid())
  userId            String
  type              String
  provider          String
  providerAccountId String
  refresh_token     String?
  access_token      String?
  expires_at        Int?
  token_type        String?
  scope             String?
  id_token          String?
  session_state     String?
  user              User    @relation(fields: [userId], references: [id], onDelete: Cascade)

  @@unique([provider, providerAccountId])
  @@map("accounts")
}

model Session {
  id           String   @id @default(cuid())
  sessionToken String   @unique
  userId       String
  expires      DateTime
  user         User     @relation(fields: [userId], references: [id], onDelete: Cascade)

  @@map("sessions")
}

model User {
  id                      String                        @id @default(cuid())
  name                    String?
  email                   String                        @unique
  emailVerified           DateTime?
  image                   String?
  createdAt               DateTime                      @default(now())
  updatedAt               DateTime                      @updatedAt
  organizationId          String?
  isAdmin                 Boolean                       @default(false)
  password                String?
  accounts                Account[]
  notes                   Note[]
  invitedOrganizations    OrganizationInvite[]
  createdSelfServeInvites OrganizationSelfServeInvite[]
  sessions                Session[]
  organization            Organization?                 @relation(fields: [organizationId], references: [id])

  @@index([organizationId], name: "idx_user_org")
  @@map("users")
}

model Organization {
  id               String                        @id @default(cuid())
  name             String
  createdAt        DateTime                      @default(now())
  updatedAt        DateTime                      @updatedAt
  slackWebhookUrl  String?
  boards           Board[]
  invites          OrganizationInvite[]
  selfServeInvites OrganizationSelfServeInvite[]
  members          User[]

  @@map("organizations")
}

model Board {
  id               String       @id @default(cuid())
  name             String
  description      String?
  organizationId   String
  createdBy        String
  createdAt        DateTime     @default(now())
  updatedAt        DateTime     @updatedAt
  isPublic         Boolean      @default(false)
  sendSlackUpdates Boolean      @default(true)
  organization     Organization @relation(fields: [organizationId], references: [id], onDelete: Cascade)
  notes            Note[]

  @@index([organizationId, createdAt], map: "idx_board_org_created")
  @@map("boards")
}

model Note {
<<<<<<< HEAD
  id             String          @id @default(cuid())
  content        String
  color          String          @default("#fef3c7")
  boardId        String
  createdAt      DateTime        @default(now())
  updatedAt      DateTime        @updatedAt
  createdBy      String
  deletedAt      DateTime?
=======
  id        String @id @default(cuid())
  color     String @default("#fef3c7") // Default yellow color
  checklistItems ChecklistItem[]
  archivedAt     DateTime? // Track archived status
>>>>>>> 8034db47
  slackMessageId String?
  archivedAt     DateTime?
  checklistItems ChecklistItem[]
  board          Board           @relation(fields: [boardId], references: [id], onDelete: Cascade)
  user           User            @relation(fields: [createdBy], references: [id], onDelete: Cascade)

  @@index([boardId, deletedAt], map: "idx_note_board_deleted")
  @@index([boardId, createdAt], map: "idx_note_board_created")
  @@index([createdBy, deletedAt], map: "idx_note_user_deleted")
  @@map("notes")
}

model ChecklistItem {
  id             String   @id @default(cuid())
  content        String
  checked        Boolean  @default(false)
  order          Int      @default(0)
  noteId         String
  slackMessageId String?
  createdAt      DateTime @default(now())
  updatedAt      DateTime @updatedAt
  note           Note     @relation(fields: [noteId], references: [id], onDelete: Cascade)

  @@index([noteId])
  @@index([noteId, order])
  @@map("checklist_items")
}

model OrganizationInvite {
  id             String       @id @default(cuid())
  email          String
  organizationId String
  invitedBy      String
  createdAt      DateTime     @default(now())
  status         InviteStatus @default(PENDING)
  user           User         @relation(fields: [invitedBy], references: [id])
  organization   Organization @relation(fields: [organizationId], references: [id], onDelete: Cascade)

  @@unique([email, organizationId])
  @@map("organization_invites")
}

model OrganizationSelfServeInvite {
  id             String       @id @default(cuid())
  name           String
  organizationId String
  createdBy      String
  createdAt      DateTime     @default(now())
  expiresAt      DateTime?
  usageLimit     Int?
  usageCount     Int          @default(0)
  isActive       Boolean      @default(true)
  token          String?      @unique
  user           User         @relation(fields: [createdBy], references: [id])
  organization   Organization @relation(fields: [organizationId], references: [id], onDelete: Cascade)

  @@map("organization_self_serve_invites")
}

model VerificationToken {
  identifier String
  token      String   @unique
  expires    DateTime

  @@unique([identifier, token])
  @@map("verificationtokens")
}

enum InviteStatus {
  PENDING
  ACCEPTED
  DECLINED
}<|MERGE_RESOLUTION|>--- conflicted
+++ resolved
@@ -91,21 +91,13 @@
 }
 
 model Note {
-<<<<<<< HEAD
   id             String          @id @default(cuid())
-  content        String
   color          String          @default("#fef3c7")
   boardId        String
   createdAt      DateTime        @default(now())
   updatedAt      DateTime        @updatedAt
   createdBy      String
   deletedAt      DateTime?
-=======
-  id        String @id @default(cuid())
-  color     String @default("#fef3c7") // Default yellow color
-  checklistItems ChecklistItem[]
-  archivedAt     DateTime? // Track archived status
->>>>>>> 8034db47
   slackMessageId String?
   archivedAt     DateTime?
   checklistItems ChecklistItem[]
