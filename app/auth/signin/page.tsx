--- conflicted
+++ resolved
@@ -193,10 +193,5 @@
     <Suspense fallback={<LoadingFallback />}>
       <SignInContent />
     </Suspense>
-<<<<<<< HEAD
   );
-}
-=======
-  )
-}  
->>>>>>> 9b04356c
+}