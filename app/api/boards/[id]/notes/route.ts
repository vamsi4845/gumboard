import { NextRequest, NextResponse } from "next/server"
import { auth } from "@/auth"
import { db } from "@/lib/db"
import { sendSlackMessage, formatNoteForSlack, hasValidContent, shouldSendNotification } from "@/lib/slack"
import { NOTE_COLORS } from "@/lib/constants"
import { checkEtagMatch, createEtagResponse } from "@/lib/etag"

// Get all notes for a board
export async function GET(
  request: NextRequest,
  { params }: { params: Promise<{ id: string }> }
) {
  try {
    const session = await auth()
    const boardId = (await params).id

    // First check board exists and permissions with minimal data
    const boardMeta = await db.board.findUnique({
      where: { id: boardId },
<<<<<<< HEAD
      select: { 
        id: true,
        isPublic: true,
        organizationId: true
=======
      include: { 
        notes: {
          where: {
            deletedAt: null, // Only include non-deleted notes
            done: false
          },
          include: {
            user: {
              select: {
                id: true,
                name: true,
                email: true
              }
            }
          }
        }
>>>>>>> 7a06f110
      }
    })

    if (!boardMeta) {
      return NextResponse.json({ error: "Board not found" }, { status: 404 })
    }

    // Check permissions for non-public boards
    if (!boardMeta.isPublic) {
      if (!session?.user?.id) {
        return NextResponse.json({ error: "Unauthorized" }, { status: 401 })
      }

      const user = await db.user.findUnique({
        where: { id: session.user.id },
        include: { organization: true }
      })

      if (!user?.organizationId) {
        return NextResponse.json({ error: "No organization found" }, { status: 403 })
      }

      if (boardMeta.organizationId !== user.organizationId) {
        return NextResponse.json({ error: "Access denied" }, { status: 403 })
      }
    }

    // Generate ETag from timestamp and count (minimal DB query)
    const [latestNote, noteCount] = await Promise.all([
      db.note.findFirst({
        where: { boardId, deletedAt: null },
        orderBy: { updatedAt: 'desc' },
        select: { updatedAt: true }
      }),
      db.note.count({
        where: { boardId, deletedAt: null }
      })
    ])

    const etag = `${noteCount}-${latestNote?.updatedAt?.toISOString() || 'empty'}`
    
    // Check if client has matching ETag
    const etagMatch = checkEtagMatch(request, etag)
    if (etagMatch) return etagMatch

    // Only fetch full notes if ETag doesn't match
    const notes = await db.note.findMany({
      where: { boardId, deletedAt: null },
      include: {
        user: {
          select: {
            id: true,
            name: true,
            email: true
          }
        }
      },
      orderBy: { createdAt: 'desc' }
    })

    return createEtagResponse({ notes }, etag)
  } catch (error) {
    console.error("Error fetching notes:", error)
    return NextResponse.json({ error: "Internal server error" }, { status: 500 })
  }
}

// Create a new note
export async function POST(
  request: NextRequest,
  { params }: { params: Promise<{ id: string }> }
) {
  try {
    const session = await auth()
    if (!session?.user?.id) {
      return NextResponse.json({ error: "Unauthorized" }, { status: 401 })
    }

    const { content, color, checklistItems } = await request.json()
    const boardId = (await params).id

    // Verify user has access to this board (same organization)
    const user = await db.user.findUnique({
      where: { id: session.user.id },
      include: { organization: true }
    })

    if (!user?.organizationId) {
      return NextResponse.json({ error: "No organization found" }, { status: 403 })
    }

    const board = await db.board.findUnique({
      where: { id: boardId },
      select: {
        id: true,
        name: true,
        organizationId: true,
        sendSlackUpdates: true
      }
    })

    if (!board) {
      return NextResponse.json({ error: "Board not found" }, { status: 404 })
    }

    if (board.organizationId !== user.organizationId) {
      return NextResponse.json({ error: "Access denied" }, { status: 403 })
    }

    const randomColor = color || NOTE_COLORS[Math.floor(Math.random() * NOTE_COLORS.length)]

    const note = await db.note.create({
      data: {
        content,
        color: randomColor,
        boardId,
        createdBy: session.user.id,
        ...(checklistItems !== undefined && { checklistItems }),
      },
      include: {
        user: {
          select: {
            id: true,
            name: true,
            email: true
          }
        }
      }
    })

    if (user.organization?.slackWebhookUrl && hasValidContent(content) && shouldSendNotification(session.user.id, boardId, board.name, board.sendSlackUpdates)) {
      const slackMessage = formatNoteForSlack(note, board.name, user.name || user.email)
      const messageId = await sendSlackMessage(user.organization.slackWebhookUrl, {
        text: slackMessage,
        username: 'Gumboard',
        icon_emoji: ':clipboard:'
      })

      if (messageId) {
        await db.note.update({
          where: { id: note.id },
          data: { slackMessageId: messageId }
        })
      }
    }

    return NextResponse.json({ note }, { status: 201 })
  } catch (error) {
    console.error("Error creating note:", error)
    return NextResponse.json({ error: "Internal server error" }, { status: 500 })
  }
}                                                                                                                                                                                                                                                                <|MERGE_RESOLUTION|>--- conflicted
+++ resolved
@@ -17,29 +17,10 @@
     // First check board exists and permissions with minimal data
     const boardMeta = await db.board.findUnique({
       where: { id: boardId },
-<<<<<<< HEAD
       select: { 
         id: true,
         isPublic: true,
         organizationId: true
-=======
-      include: { 
-        notes: {
-          where: {
-            deletedAt: null, // Only include non-deleted notes
-            done: false
-          },
-          include: {
-            user: {
-              select: {
-                id: true,
-                name: true,
-                email: true
-              }
-            }
-          }
-        }
->>>>>>> 7a06f110
       }
     })
 
@@ -70,12 +51,12 @@
     // Generate ETag from timestamp and count (minimal DB query)
     const [latestNote, noteCount] = await Promise.all([
       db.note.findFirst({
-        where: { boardId, deletedAt: null },
+        where: { boardId, deletedAt: null, done: false },
         orderBy: { updatedAt: 'desc' },
         select: { updatedAt: true }
       }),
       db.note.count({
-        where: { boardId, deletedAt: null }
+        where: { boardId, deletedAt: null, done: false }
       })
     ])
 
@@ -87,7 +68,7 @@
 
     // Only fetch full notes if ETag doesn't match
     const notes = await db.note.findMany({
-      where: { boardId, deletedAt: null },
+      where: { boardId, deletedAt: null, done: false },
       include: {
         user: {
           select: {
