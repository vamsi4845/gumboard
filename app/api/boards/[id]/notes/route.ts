--- conflicted
+++ resolved
@@ -1,11 +1,8 @@
 import { NextRequest, NextResponse } from "next/server"
 import { auth } from "@/auth"
 import { db } from "@/lib/db"
-<<<<<<< HEAD
 import { sendSlackMessage, formatNoteForSlack } from "@/lib/slack"
-=======
 import { NOTE_COLORS } from "@/lib/constants"
->>>>>>> 1374a313
 
 // Get all notes for a board
 export async function GET(
