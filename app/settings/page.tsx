--- conflicted
+++ resolved
@@ -7,23 +7,15 @@
 import { Label } from "@/components/ui/label";
 import { Mail } from "lucide-react";
 import { Loader } from "@/components/ui/loader";
-<<<<<<< HEAD
-import type { User } from "@/components/note";
-import { toast } from "sonner";
-=======
 import { useUser } from "@/app/contexts/UserContext";
 import { useRouter } from "next/navigation";
->>>>>>> 8034db47
+import { toast } from "sonner";
 
 export default function ProfileSettingsPage() {
   const { user, loading, refreshUser } = useUser();
   const [saving, setSaving] = useState(false);
-<<<<<<< HEAD
   const [profileName, setProfileName] = useState("");
   const [newPassword, setNewPassword] = useState("");
-=======
-  const [profileName, setProfileName] = useState(user?.name || "");
->>>>>>> 8034db47
   const router = useRouter();
 
   useEffect(() => {
@@ -52,18 +44,12 @@
       });
 
       if (response.ok) {
-<<<<<<< HEAD
-        const updatedUser = await response.json();
-        setUser(updatedUser);
-        setProfileName((updatedUser.name || "").trim());
+        await refreshUser();
+        setProfileName(profileName.trim());
         toast.success("Profile updated successfully");
       } else {
         const error = await response.json();
         toast.error(error.error || "Failed to update profile");
-=======
-        await refreshUser();
-        setProfileName(profileName.trim());
->>>>>>> 8034db47
       }
     } catch (error) {
       console.error("Error updating profile:", error);
