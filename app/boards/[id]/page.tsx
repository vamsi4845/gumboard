--- conflicted
+++ resolved
@@ -251,18 +251,6 @@
     const actualNotePadding = notePadding || config.notePadding;
     const actualNoteWidth = noteWidth || config.noteWidth;
 
-<<<<<<< HEAD
-    const headerHeight = 76; 
-    const paddingHeight = actualNotePadding * 2; 
-    const minContentHeight = 84; 
-
-    if (note.checklistItems) {
-      
-      const itemHeight = 32; 
-      const itemSpacing = 8; 
-      const checklistItemsCount = note.checklistItems.length;
-      const addingItemHeight = addingChecklistItem === note.id ? 32 : 0; 
-=======
     const headerHeight = 60; // User info header + margins
     const paddingHeight = actualNotePadding * 2; // Top and bottom padding
     const minContentHeight = 60; // Minimum content area
@@ -274,7 +262,6 @@
       const checklistItemsCount = note.checklistItems.length;
       const addingItemHeight = addingChecklistItem === note.id ? 32 : 0; // Add height for input field
       const addTaskButtonHeight = 36; // Height for the "Add task" button including margin
->>>>>>> 381ed8f3
 
       const checklistHeight =
         checklistItemsCount * itemHeight +
@@ -282,11 +269,7 @@
         addingItemHeight;
       const totalChecklistHeight = Math.max(minContentHeight, checklistHeight);
 
-<<<<<<< HEAD
-      return headerHeight + paddingHeight + totalChecklistHeight + 40; 
-=======
       return headerHeight + paddingHeight + totalChecklistHeight + addTaskButtonHeight;
->>>>>>> 381ed8f3
     } else {
       
       const lines = note.content.split("\n");
