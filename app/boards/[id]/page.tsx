--- conflicted
+++ resolved
@@ -1272,15 +1272,7 @@
               onUpdate={handleUpdateNoteFromComponent}
               onDelete={handleDeleteNote}
               onArchive={boardId !== "archive" ? handleArchiveNote : undefined}
-<<<<<<< HEAD
               onUnarchive={boardId === "archive" ? handleUnarchiveNote : undefined}
-              onAddChecklistItem={handleAddChecklistItemFromComponent}
-              onToggleChecklistItem={handleToggleChecklistItem}
-              onEditChecklistItem={handleEditChecklistItem}
-              onDeleteChecklistItem={handleDeleteChecklistItem}
-              onSplitChecklistItem={handleSplitChecklistItem}
-=======
->>>>>>> 283449fb
               showBoardName={boardId === "all-notes" || boardId === "archive"}
               className="note-background"
               style={{
