--- conflicted
+++ resolved
@@ -1382,43 +1382,21 @@
   };
 
   return (
-<<<<<<< HEAD
     <AppLayout>
       <div className="min-h-screen bg-gray-50 -m-4">
         <div className="bg-white border-b border-gray-200 shadow-sm">
           <div className="flex justify-between items-center h-16">
-            <div className="flex items-center space-x-3 pl-4 sm:pl-6 lg:pl-8"></div>
-
-            <div className="flex items-center space-x-3">
+            <div className="flex items-center space-x-3 pl-4 sm:pl-6 lg:pl-8">
               <div className="text-lg font-semibold text-gray-900">
                 {boardId === "all-notes" ? "All notes" : board?.name}
               </div>
             </div>
-=======
-    <div className="min-h-screen max-w-screen bg-gray-50">
-      {/* Header */}
-      <div className="bg-white border-b border-gray-200 shadow-sm">
-        <div className="flex justify-between items-center h-16">
-          {/* Left side - Company name and board selector */}
-          <div className="flex items-center space-x-3">
-            {/* Company Name */}
-            <Link
-              href="/dashboard"
-              className="flex-shrink-0 pl-4 sm:pl-2 lg:pl-4"
-            >
-              <h1 className="text-2xl font-bold text-blue-600">Gumboard</h1>
-            </Link>
->>>>>>> b7ae1eda
 
             <div className="relative board-dropdown hidden md:block">
               <button
                 onClick={() => setShowBoardDropdown(!showBoardDropdown)}
                 className="flex items-center border border-gray-300 space-x-2 text-gray-700 hover:text-gray-900 focus:outline-none focus:ring-2 focus:ring-blue-500 rounded-md px-3 py-2 cursor-pointer"
               >
-<<<<<<< HEAD
-                <span>Switch board</span>
-                <ChevronDown className="w-4 h-4 ml-1" />
-=======
                 <div>
                   <div className="text-sm font-semibold text-gray-900">
                     {boardId === "all-notes" ? "All notes" : board?.name}
@@ -1427,7 +1405,6 @@
                 <ChevronDown className={`w-4 h-4 text-gray-500 transition-transform ${
                     showBoardDropdown ? "rotate-180" : ""
                   }`} />
->>>>>>> b7ae1eda
               </button>
 
               {showBoardDropdown && (
