--- conflicted
+++ resolved
@@ -29,56 +29,10 @@
   AlertDialogHeader,
   AlertDialogTitle,
 } from "@/components/ui/alert-dialog";
-<<<<<<< HEAD
-import { cn } from "@/lib/utils";
-import { useBoardNotesPolling } from "@/lib/hooks/useBoardNotesPolling";
-
-interface ChecklistItem {
-  id: string;
-  content: string;
-  checked: boolean;
-  order: number;
-}
-
-interface Note {
-  id: string;
-  content: string;
-  color: string;
-  done: boolean;
-  createdAt: string;
-  updatedAt: string;
-  checklistItems?: ChecklistItem[];
-  user: {
-    id: string;
-    name: string | null;
-    email: string;
-  };
-  board?: {
-    id: string;
-    name: string;
-  };
-}
-
-interface Board {
-  id: string;
-  name: string;
-  description: string | null;
-}
-
-interface User {
-  id: string;
-  name: string | null;
-  email: string;
-  isAdmin: boolean;
-  organization: {
-    name: string;
-  } | null;
-}
-=======
 // Use shared types from components
 import type { Note, Board, User } from "@/components/note";
 import type { ChecklistItem } from "@/components/checklist-item";
->>>>>>> a04593fb
+import { useBoardNotesPolling } from "@/lib/hooks/useBoardNotesPolling";
 
 export default function BoardPage({
   params,
@@ -110,6 +64,8 @@
   const [addingChecklistItem, setAddingChecklistItem] = useState<string | null>(
     null
   );
+  // Track which note is being edited to prevent polling from overwriting it
+  const [editingNoteId, setEditingNoteId] = useState<string | null>(null);
   // Per-item edit and animations are handled inside Note component now
   const [deleteNoteDialog, setDeleteNoteDialog] = useState<{
     open: boolean;
@@ -134,19 +90,19 @@
     onUpdate: useCallback((data: { notes: Note[] }) => {
       
       setNotes((prevNotes) => {
-        const editingNoteId = editingNote;
+        const currentEditingNoteId = editingNoteId;
         
         return data.notes.map(newNote => {
           const prevNote = prevNotes.find(n => n.id === newNote.id);
           
-          if (newNote.id === editingNoteId && prevNote) {
+          if (newNote.id === currentEditingNoteId && prevNote) {
             return prevNote; 
           }
           
           return newNote;
         });
       });
-    }, [editingNote]),
+    }, [editingNoteId]),
   });
 
   
@@ -185,14 +141,6 @@
       params.set("author", currentAuthor);
     }
 
-<<<<<<< HEAD
-    if (!currentShowDone) {
-      
-      params.set("showDone", "false");
-    }
-
-=======
->>>>>>> a04593fb
     const queryString = params.toString();
     const newURL = queryString ? `?${queryString}` : window.location.pathname;
     router.replace(newURL, { scroll: false });
@@ -227,11 +175,6 @@
 
     setDateRange({ startDate, endDate });
     setSelectedAuthor(urlAuthor);
-<<<<<<< HEAD
-    
-    setShowDoneNotes(urlShowDone === null ? true : urlShowDone === "true");
-=======
->>>>>>> a04593fb
   };
 
   
@@ -551,17 +494,7 @@
     addingChecklistItem,
   ]);
 
-<<<<<<< HEAD
-  useEffect(() => {
-    if (!editingChecklistItem) {
-      
-      editDebounceMap.current.forEach((timeout) => clearTimeout(timeout));
-      editDebounceMap.current.clear();
-    }
-  }, [editingChecklistItem]);
-=======
   // Removed debounce cleanup effect; editing is scoped to Note
->>>>>>> a04593fb
 
   
   useEffect(() => {
@@ -612,11 +545,7 @@
     );
   };
 
-<<<<<<< HEAD
-  
-=======
   // Filter notes based on search term, date range, and author
->>>>>>> a04593fb
   const filterAndSortNotes = (
     notes: Note[],
     searchTerm: string,
@@ -626,16 +555,7 @@
   ): Note[] => {
     let filteredNotes = notes;
 
-<<<<<<< HEAD
-    
-    if (!showDone) {
-      filteredNotes = filteredNotes.filter((note) => !note.done);
-    }
-
-    
-=======
     // Filter by search term
->>>>>>> a04593fb
     if (searchTerm.trim()) {
       const search = searchTerm.toLowerCase();
       filteredNotes = filteredNotes.filter((note) => {
@@ -696,13 +616,6 @@
         }
       }
 
-<<<<<<< HEAD
-      
-      if (showDone && a.done !== b.done) {
-        return a.done ? 1 : -1; 
-      }
-=======
->>>>>>> a04593fb
 
       
       return new Date(b.createdAt).getTime() - new Date(a.createdAt).getTime();
@@ -711,19 +624,6 @@
     return filteredNotes;
   };
 
-<<<<<<< HEAD
-  
-  const uniqueAuthors = getUniqueAuthors(notes);
-
-  
-  const filteredNotes = filterAndSortNotes(
-    notes,
-    searchTerm,
-    dateRange,
-    selectedAuthor,
-    showDoneNotes,
-    user
-=======
   // Get unique authors for dropdown
   const uniqueAuthors = useMemo(() => getUniqueAuthors(notes), [notes]);
 
@@ -742,7 +642,6 @@
   const layoutNotes = useMemo(
     () => (isMobile ? calculateMobileLayout() : calculateGridLayout()),
     [isMobile, calculateMobileLayout, calculateGridLayout]
->>>>>>> a04593fb
   );
 
   const boardHeight = useMemo(() => {
@@ -1002,13 +901,8 @@
         const revertedNote = { ...currentNote, content: originalContent };
         setNotes(notes.map((n) => (n.id === noteId ? revertedNote : n)));
         
-<<<<<<< HEAD
-        
-        setEditingNote(noteId);
-        setEditContent(originalContent);
-=======
         // Show error dialog; editing handled inside Note component
->>>>>>> a04593fb
+        setEditingNoteId(noteId);
 
         const errorData = await response.json();
         setErrorDialog({
@@ -1023,14 +917,8 @@
       
       const currentNote = notes.find((n) => n.id === noteId);
       if (currentNote) {
-<<<<<<< HEAD
-        
-        
-        setEditingNote(noteId);
-        setEditContent(currentNote.content); 
-=======
         // Editing handled within Note component; just keep UI consistent
->>>>>>> a04593fb
+        setEditingNoteId(noteId);
       }
       
       setErrorDialog({
@@ -1182,92 +1070,7 @@
     }
   };
 
-<<<<<<< HEAD
-  const handleAddChecklistItem = async (noteId: string) => {
-    if (!newChecklistItemContent.trim()) return;
-
-    try {
-      const currentNote = notes.find((n) => n.id === noteId);
-      if (!currentNote) return;
-
-      const targetBoardId =
-        boardId === "all-notes" && currentNote.board?.id
-          ? currentNote.board.id
-          : boardId;
-
-      const newItem: ChecklistItem = {
-        id: `item-${Date.now()}`,
-        content: newChecklistItemContent,
-        checked: false,
-        order: (currentNote.checklistItems || []).length,
-      };
-
-      const updatedItems = [...(currentNote.checklistItems || []), newItem];
-
-      
-      const allItemsChecked = updatedItems.every((item) => item.checked);
-
-      
-      const optimisticNote = {
-        ...currentNote,
-        checklistItems: updatedItems,
-        done: allItemsChecked,
-      };
-
-      setNotes(notes.map((n) => (n.id === noteId ? optimisticNote : n)));
-      setNewChecklistItemContent("");
-    
-      const response = await fetch(
-        `/api/boards/${targetBoardId}/notes/${noteId}`,
-        {
-          method: "PUT",
-          headers: {
-            "Content-Type": "application/json",
-          },
-          body: JSON.stringify({
-            checklistItems: updatedItems,
-            done: allItemsChecked,
-          }),
-        }
-      );
-
-      if (response.ok) {
-        const { note } = await response.json();
-        setNotes(notes.map((n) => (n.id === noteId ? note : n)));
-        setNewChecklistItemContent("");
-      } else {
-        setNotes(notes.map((n) => (n.id === noteId ? currentNote : n)));
-        setAddingChecklistItem(noteId);
-        setNewChecklistItemContent(newItem.content);
-
-        setErrorDialog({
-          open: true,
-          title: "Failed to Add Item",
-          description: "Failed to add checklist item. Please try again.",
-        });
-      }
-    } catch (error) {
-      console.error("Error adding checklist item:", error);
-      
-      
-      const currentNote = notes.find((n) => n.id === noteId);
-      if (currentNote) {
-        setNotes(notes.map((n) => (n.id === noteId ? currentNote : n)));
-        
-        setAddingChecklistItem(noteId);
-        setNewChecklistItemContent(newChecklistItemContent);
-      }
-      
-      setErrorDialog({
-        open: true,
-        title: "Connection Error",
-        description: "Failed to add item. Please check your connection.",
-      });
-    }
-  };
-=======
   // Note: add-checklist-item logic is handled by the Note component via handleAddChecklistItemFromComponent
->>>>>>> a04593fb
 
   const handleToggleChecklistItem = async (noteId: string, itemId: string) => {
     try {
@@ -1293,13 +1096,7 @@
           .sort((a, b) => a.order - b.order),
       ];
 
-<<<<<<< HEAD
-      const allItemsChecked = sortedItems.every((item) => item.checked);
-
-      
-=======
       // OPTIMISTIC UPDATE
->>>>>>> a04593fb
       const optimisticNote = {
         ...currentNote,
         checklistItems: sortedItems,
@@ -1307,21 +1104,7 @@
 
       setNotes(notes.map((n) => (n.id === noteId ? optimisticNote : n)));
 
-<<<<<<< HEAD
-      setAnimatingItems((prev) => new Set([...prev, itemId]));
-
-      setTimeout(() => {
-        setAnimatingItems((prev) => {
-          const newSet = new Set(prev);
-          newSet.delete(itemId);
-          return newSet;
-        });
-      }, 200);
-
-      
-=======
       // Send to server in background
->>>>>>> a04593fb
       fetch(`/api/boards/${targetBoardId}/notes/${noteId}`, {
         method: "PUT",
         headers: {
@@ -1379,17 +1162,7 @@
         (item) => item.id !== itemId
       );
 
-<<<<<<< HEAD
-      
-      const allItemsChecked =
-        updatedItems.length > 0
-          ? updatedItems.every((item) => item.checked)
-          : false;
-
-      
-=======
       // OPTIMISTIC UPDATE: Update UI immediately
->>>>>>> a04593fb
       const optimisticNote = {
         ...currentNote,
         checklistItems: updatedItems,
@@ -1459,11 +1232,6 @@
         item.id === itemId ? { ...item, content } : item
       );
 
-<<<<<<< HEAD
-      
-      const allItemsChecked = updatedItems.every((item) => item.checked);
-=======
->>>>>>> a04593fb
 
       const response = await fetch(
         `/api/boards/${targetBoardId}/notes/${noteId}`,
@@ -1487,58 +1255,8 @@
     }
   }, [notes, boardId]);
 
-<<<<<<< HEAD
-      
-      const allChecked = currentNote.checklistItems.every(
-        (item) => item.checked
-      );
-
-      
-      const updatedItems = currentNote.checklistItems.map((item) => ({
-        ...item,
-        checked: !allChecked,
-      }));
-
-      
-      const sortedItems = [
-        ...updatedItems
-          .filter((item) => !item.checked)
-          .sort((a, b) => a.order - b.order),
-        ...updatedItems
-          .filter((item) => item.checked)
-          .sort((a, b) => a.order - b.order),
-      ];
-
-      
-      const noteIsDone = !allChecked; 
-      
-
-      const response = await fetch(
-        `/api/boards/${targetBoardId}/notes/${noteId}`,
-        {
-          method: "PUT",
-          headers: {
-            "Content-Type": "application/json",
-          },
-          body: JSON.stringify({
-            checklistItems: sortedItems,
-            done: noteIsDone,
-          }),
-        }
-      );
-
-      if (response.ok) {
-        const { note } = await response.json();
-        setNotes(notes.map((n) => (n.id === noteId ? note : n)));
-      }
-    } catch (error) {
-      console.error("Error toggling all checklist items:", error);
-    }
-  };
-=======
   // Removed external debounce; Note component handles UX concerns
 
->>>>>>> a04593fb
 
   const handleSplitChecklistItem = async (
     noteId: string,
@@ -1614,29 +1332,6 @@
     );
   }
 
-<<<<<<< HEAD
-  const layoutNotes = isMobile
-    ? calculateMobileLayout()
-    : calculateGridLayout();
-
-  
-  const calculateBoardHeight = () => {
-    if (layoutNotes.length === 0) {
-      return "calc(100vh - 64px)"; 
-    }
-
-    
-    const maxBottom = Math.max(
-      ...layoutNotes.map((note) => note.y + note.height)
-    );
-    const minHeight =
-      typeof window !== "undefined" && window.innerWidth < 768 ? 500 : 600; 
-    const calculatedHeight = Math.max(minHeight, maxBottom + 100); 
-
-    return `${calculatedHeight}px`;
-  };
-=======
->>>>>>> a04593fb
 
   return (
     <div className="min-h-screen max-w-screen bg-background dark:bg-zinc-950">
@@ -1881,87 +1576,10 @@
         ref={boardRef}
         className="relative w-full bg-gray-50 dark:bg-zinc-950"
         style={{
-<<<<<<< HEAD
-          height: calculateBoardHeight(),
-          minHeight: "calc(100vh - 64px)", 
-        }}
-      >
-        {}
-        {(searchTerm ||
-          dateRange.startDate ||
-          dateRange.endDate ||
-          selectedAuthor ||
-          showDoneNotes) && (
-          <div className="px-4 py-2 bg-blue-50 dark:bg-blue-900/50 border-b border-blue-100 dark:border-blue-800 text-sm text-blue-700 dark:text-blue-300">
-            <div className="flex flex-wrap items-center gap-2">
-              <span>
-                {filteredNotes.length === 1
-                  ? `1 note found`
-                  : `${filteredNotes.length} notes found`}
-              </span>
-              {searchTerm && (
-                <span className="inline-flex items-center px-2 py-1 rounded-full text-xs font-medium bg-blue-100 dark:bg-blue-800/50 text-blue-800 dark:text-blue-200">
-                  Search: &quot;{searchTerm}&quot;
-                </span>
-              )}
-              {selectedAuthor && (
-                <span className="inline-flex items-center px-2 py-1 rounded-full text-xs font-medium bg-blue-100 dark:bg-blue-800/50 text-blue-800 dark:text-blue-200">
-                  Author:{" "}
-                  {uniqueAuthors.find((a) => a.id === selectedAuthor)?.name ||
-                    "Unknown"}
-                </span>
-              )}
-              {(dateRange.startDate || dateRange.endDate) && (
-                <span className="inline-flex items-center px-2 py-1 rounded-full text-xs font-medium bg-blue-100 dark:bg-blue-800/50 text-blue-800 dark:text-blue-200">
-                  Date:{" "}
-                  {dateRange.startDate
-                    ? dateRange.startDate.toLocaleDateString("en-US", {
-                        month: "short",
-                        day: "numeric",
-                        year: "numeric",
-                      })
-                    : "..."}{" "}
-                  -{" "}
-                  {dateRange.endDate
-                    ? dateRange.endDate.toLocaleDateString("en-US", {
-                        month: "short",
-                        day: "numeric",
-                        year: "numeric",
-                      })
-                    : "..."}
-                </span>
-              )}
-              {showDoneNotes && (
-                <span className="inline-flex items-center px-2 py-1 rounded-full text-xs font-medium bg-blue-100 dark:bg-blue-800/50 text-blue-800 dark:text-blue-200">
-                  Completed notes shown
-                </span>
-              )}
-              <button
-                onClick={() => {
-                  setSearchTerm("");
-                  setDateRange({ startDate: null, endDate: null });
-                  setSelectedAuthor(null);
-                  setShowDoneNotes(true);
-                  updateURL(
-                    "",
-                    { startDate: null, endDate: null },
-                    null,
-                    true
-                  );
-                }}
-                className="text-blue-600 dark:text-blue-400 hover:text-blue-800 dark:hover:text-blue-200 text-xs underline"
-              >
-                Clear all filters
-              </button>
-            </div>
-          </div>
-        )}
-=======
           height: boardHeight,
           minHeight: "calc(100vh - 64px)", // Account for header height
         }}
       >
->>>>>>> a04593fb
 
         {}
         <div className="relative w-full h-full">
@@ -1994,326 +1612,7 @@
                     ? `${note.color}20`
                     : note.color,
               }}
-<<<<<<< HEAD
-            >
-              {}
-              <div className="flex items-start justify-between mb-4 flex-shrink-0">
-                <div className="flex items-center space-x-2">
-                  <Avatar className="h-7 w-7 border-2 border-white dark:border-zinc-800">
-                    <AvatarFallback className="bg-zinc-200 dark:bg-zinc-700 text-zinc-700 dark:text-zinc-200 text-sm font-semibold">
-                      {note.user.name
-                        ? note.user.name.charAt(0).toUpperCase()
-                        : note.user.email.charAt(0).toUpperCase()}
-                    </AvatarFallback>
-                  </Avatar>
-                  <div className="flex flex-col">
-                    <span className="text-sm font-bold text-gray-700 dark:text-gray-200 truncate max-w-20">
-                      {note.user.name
-                        ? note.user.name.split(" ")[0]
-                        : note.user.email.split("@")[0]}
-                    </span>
-                    <div className="flex flex-col">
-                      {boardId === "all-notes" && note.board && (
-                        <span className="text-xs text-blue-600 dark:text-blue-400 opacity-80 font-medium truncate max-w-20">
-                          {note.board.name}
-                        </span>
-                      )}
-                    </div>
-                  </div>
-                </div>
-                <div className="flex items-center space-x-2">
-                  {}
-                  {(user?.id === note.user.id || user?.isAdmin) && (
-                    <div className="flex space-x-1 opacity-0 group-hover:opacity-100 transition-opacity">
-                      <Button
-                        onClick={(e) => {
-                          e.stopPropagation();
-                          handleDeleteNote(note.id);
-                        }}
-                        className="p-1 text-gray-600 dark:text-gray-400 hover:text-red-600 dark:hover:text-red-400 rounded"
-                      >
-                        <Trash2 className="w-3 h-3" />
-                      </Button>
-                    </div>
-                  )}
-                  {}
-                  {(user?.id === note.user.id || user?.isAdmin) && (
-                    <div className="flex items-center">
-                      <Checkbox
-                        checked={note.done}
-                        onCheckedChange={() => {
-                          handleToggleAllChecklistItems(note.id);
-                        }}
-                        className="border-slate-500 bg-white/50 dark:bg-zinc-800 dark:border-zinc-600"
-                        title={
-                          note.done
-                            ? "Uncheck all items"
-                            : "Check all items"
-                        }
-                      />
-                    </div>
-                  )}
-                </div>
-              </div>
-
-              {editingNote === note.id ? (
-                <div className="flex-1 min-h-0">
-                  <textarea
-                    value={editContent}
-                    onChange={(e) => {
-                      const newValue = e.target.value;
-                      setEditContent(newValue);
-                    }}
-                    className="w-full h-full p-2 bg-transparent border-none resize-none focus:outline-none text-base leading-7 text-gray-800 dark:text-gray-200"
-                    placeholder="Enter note content..."
-                    onBlur={() => handleUpdateNote(note.id, editContent)}
-                    onKeyDown={(e) => {
-                      if (e.key === "Enter" && e.ctrlKey) {
-                        handleUpdateNote(note.id, editContent);
-                      }
-                      if (e.key === "Escape") {
-                        setEditingNote(null);
-                        setEditContent("");
-                      }
-                      if (e.key === "Backspace" && editContent.trim() === "") {
-                        handleDeleteNote(note.id);
-                      }
-                    }}
-                    onFocus={(e) => {
-                      const length = e.target.value.length;
-                      e.target.setSelectionRange(length, length);
-                    }}
-                    autoFocus
-                  />
-                </div>
-              ) : (
-                <div className="flex-1 flex flex-col">
-                  <div className="overflow-y-auto space-y-1 flex-1">
-                    {}
-                    {note.checklistItems?.map((item) => (
-                    <div
-                      key={item.id}
-                      className={`flex items-center group/item rounded gap-3 transition-all duration-200 ${
-                        animatingItems.has(item.id) ? "animate-pulse" : ""
-                      }`}
-                    >
-                      {}
-                      <Checkbox
-                        checked={item.checked}
-                        onCheckedChange={() =>
-                          handleToggleChecklistItem(note.id, item.id)
-                        }
-                        className="border-slate-500 bg-white/50 dark:bg-zinc-800 dark:border-zinc-600"
-                      />
-
-                      {}
-                      {editingChecklistItem?.noteId === note.id &&
-                        editingChecklistItem?.itemId === item.id ? (
-                          <Input
-                            type="text"
-                            value={editingChecklistItemContent}
-                            onChange={(e) => {
-                              setEditingChecklistItemContent(e.target.value);
-                              debouncedEditChecklistItem(
-                                note.id,
-                                item.id,
-                                e.target.value
-                              );
-                            }}
-                            className={cn(
-                              "h-auto flex-1 border-none bg-transparent p-0 text-sm text-zinc-900 dark:text-zinc-100 focus-visible:ring-0 focus-visible:ring-offset-0",
-                              item.checked &&
-                                "text-slate-500 dark:text-zinc-500 line-through"
-                            )}
-                            onBlur={() => {
-                              const key = `${note.id}-${item.id}`;
-                              const existingTimeout = editDebounceMap.current.get(key);
-                              if (existingTimeout) {
-                                clearTimeout(existingTimeout);
-                                editDebounceMap.current.delete(key);
-                              }
-                              
-                              handleEditChecklistItem(
-                                note.id,
-                                item.id,
-                                editingChecklistItemContent
-                              );
-                            }}
-                            onKeyDown={(e) => {
-                              if (e.key === "Enter") {
-                                e.preventDefault();
-                                const target = e.target as HTMLInputElement;
-                                const cursorPosition =
-                                  target.selectionStart || 0;
-                                handleSplitChecklistItem(
-                                  note.id,
-                                  item.id,
-                                  editingChecklistItemContent,
-                                  cursorPosition
-                                );
-                              }
-                              if (e.key === "Escape") {
-                                setEditingChecklistItem(null);
-                                setEditingChecklistItemContent("");
-                              }
-                              if (
-                                e.key === "Backspace" &&
-                                editingChecklistItemContent.trim() === ""
-                              ) {
-                                e.preventDefault();
-
-                                const currentNote = notes.find(
-                                  (n) => n.id === note.id
-                                );
-                                if (currentNote?.checklistItems) {
-                                  const currentItem =
-                                    currentNote.checklistItems.find(
-                                      (i) => i.id === item.id
-                                    );
-                                  if (currentItem) {
-                                    const sortedItems = [
-                                      ...currentNote.checklistItems,
-                                    ].sort((a, b) => a.order - b.order);
-                                    const currentIndex = sortedItems.findIndex(
-                                      (i) => i.id === item.id
-                                    );
-
-                                    if (currentIndex > 0) {
-                                      const previousItem =
-                                        sortedItems[currentIndex - 1];
-
-                                      handleDeleteChecklistItem(
-                                        note.id,
-                                        item.id
-                                      );
-
-                                      setTimeout(() => {
-                                        setEditingChecklistItem({
-                                          noteId: note.id,
-                                          itemId: previousItem.id,
-                                        });
-                                        setEditingChecklistItemContent(
-                                          previousItem.content
-                                        );
-                                      }, 0);
-                                    } else {
-                                      handleDeleteChecklistItem(
-                                        note.id,
-                                        item.id
-                                      );
-                                    }
-                                  } else {
-                                    handleDeleteChecklistItem(note.id, item.id);
-                                  }
-                                } else {
-                                  handleDeleteChecklistItem(note.id, item.id);
-                                }
-                              }
-                            }}
-                            autoFocus
-                          />
-                        ) : (
-                          <span
-                            className={cn(
-                              "flex-1 text-sm leading-6 cursor-pointer transition-all duration-200",
-                              item.checked
-                                ? "text-slate-500 dark:text-zinc-500 line-through"
-                                : "text-gray-800 dark:text-gray-200"
-                            )}
-                            onClick={() => {
-                              if (user?.id === note.user.id || user?.isAdmin) {
-                                setEditingChecklistItem({
-                                  noteId: note.id,
-                                  itemId: item.id,
-                                });
-                                setEditingChecklistItemContent(item.content);
-                              }
-                            }}
-                          >
-                            {item.content}
-                          </span>
-                        )}
-
-                      {}
-                      {(user?.id === note.user.id || user?.isAdmin) && (
-                        <Button
-                          variant="ghost"
-                          size="icon"
-                          className="h-6 w-6 opacity-50 hover:opacity-100 text-zinc-500 hover:text-red-600 dark:text-zinc-400 dark:hover:text-red-500"
-                          onClick={() =>
-                            handleDeleteChecklistItem(note.id, item.id)
-                          }
-                        >
-                          <Trash2 className="w-3 h-3" />
-                        </Button>
-                      )}
-                    </div>
-                    ))}
-
-                  {}
-                  {addingChecklistItem === note.id && (
-                    <div className="flex items-center group/item rounded gap-3 transition-all duration-200">
-                      <Checkbox
-                        checked={false}
-                        disabled
-                        className="border-slate-500 bg-white/50 dark:bg-zinc-800 dark:border-zinc-600"
-                      />
-                      <Input
-                        type="text"
-                        value={newChecklistItemContent}
-                        onChange={(e) =>
-                          setNewChecklistItemContent(e.target.value)
-                        }
-                        className="flex-1 bg-transparent border-none text-sm leading-6 text-gray-800 dark:text-gray-200 placeholder-gray-500 dark:placeholder-gray-400 focus-visible:ring-0 focus-visible:ring-offset-0"
-                        placeholder="Add new item..."
-                        onKeyDown={(e) => {
-                          if (e.key === "Enter") {
-                            handleAddChecklistItem(note.id);
-                          }
-                          if (e.key === "Escape") {
-                            setAddingChecklistItem(null);
-                            setNewChecklistItemContent("");
-                          }
-                          if (
-                            e.key === "Backspace" &&
-                            newChecklistItemContent.trim() === ""
-                          ) {
-                            setAddingChecklistItem(null);
-                            setNewChecklistItemContent("");
-                          }
-                        }}
-                        onBlur={() => {
-                          if (newChecklistItemContent.trim()) {
-                            handleAddChecklistItem(note.id);
-                          }
-                        }}
-                        autoFocus
-                      />
-                    </div>
-                  )}
-                  </div>
-
-                  {}
-                  {(user?.id === note.user.id || user?.isAdmin) && (
-                      <Button
-                        variant="ghost"
-                        size="sm"
-                        onClick={(e) => {
-                          e.stopPropagation();
-                          setAddingChecklistItem(note.id);
-                        }}
-                        className="mt-2 justify-start text-slate-600 dark:text-gray-300 hover:text-slate-900 dark:hover:text-gray-100 text-sm opacity-70 hover:opacity-100"
-                      >
-                        <Plus className="mr-2 h-4 w-4" />
-                        Add task
-                      </Button>
-                    )}
-                </div>
-              )}
-            </div>
-=======
             />
->>>>>>> a04593fb
           ))}
         </div>
 
