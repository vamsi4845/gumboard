--- conflicted
+++ resolved
@@ -1617,13 +1617,8 @@
               onEditChecklistItem={handleEditChecklistItem}
               onDeleteChecklistItem={handleDeleteChecklistItem}
               onSplitChecklistItem={handleSplitChecklistItem}
-<<<<<<< HEAD
-              onToggleAllChecklistItems={handleToggleAllChecklistItems}
               onReorderChecklistItems={handleReorderChecklistItems}
-              showBoardName={boardId === "all-notes"}
-=======
               showBoardName={boardId === "all-notes" || boardId === "archive"}
->>>>>>> 093b00dd
               className="note-background"
               style={{
                 position: "absolute",
