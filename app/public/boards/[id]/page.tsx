--- conflicted
+++ resolved
@@ -1,49 +1,14 @@
 "use client";
 
-<<<<<<< HEAD
-import { useState, useEffect, useRef, useCallback } from "react";
-=======
-import { useState, useEffect, useRef, useMemo } from "react";
->>>>>>> a04593fb
+import { useState, useEffect, useRef, useCallback, useMemo } from "react";
 import { useRouter } from "next/navigation";
 import { Button } from "@/components/ui/button";
 import { Search } from "lucide-react";
 import Link from "next/link";
 import { FullPageLoader } from "@/components/ui/loader";
 import { FilterPopover } from "@/components/ui/filter-popover";
-<<<<<<< HEAD
 import { useBoardNotesPolling } from "@/lib/hooks/useBoardNotesPolling";
-
-interface ChecklistItem {
-  id: string;
-  content: string;
-  checked: boolean;
-  order: number;
-}
-
-interface Note {
-  id: string;
-  content: string;
-  color: string;
-  done: boolean;
-  createdAt: string;
-  updatedAt: string;
-  checklistItems?: ChecklistItem[];
-  user: {
-    id: string;
-    name: string | null;
-    email: string;
-  };
-}
-
-interface Board {
-  id: string;
-  name: string;
-  description: string | null;
-}
-=======
 import type { Note, Board } from "@/components/note";
->>>>>>> a04593fb
 
 export default function PublicBoardPage({
   params,
