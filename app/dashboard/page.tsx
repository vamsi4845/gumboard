"use client";

import {
  Card,
  CardDescription,
  CardHeader,
  CardTitle,
} from "@/components/ui/card";
import { Switch } from "@/components/ui/switch";
import { Button } from "@/components/ui/button";
import { Input } from "@/components/ui/input";
import { signOut } from "next-auth/react";
import Link from "next/link";
import { useState, useEffect } from "react";
import {
  Plus,
  Trash2,
  Settings,
  LogOut,
  ChevronDown,
  Grid3x3,
  Copy,
  Edit3,
  Archive,
} from "lucide-react";
import { useRouter } from "next/navigation";
import { FullPageLoader } from "@/components/ui/loader";
import {
  AlertDialog,
  AlertDialogAction,
  AlertDialogCancel,
  AlertDialogContent,
  AlertDialogDescription,
  AlertDialogFooter,
  AlertDialogHeader,
  AlertDialogTitle,
} from "@/components/ui/alert-dialog";
import type { User, Board } from "@/components/note";

// Dashboard-specific extended types
export type DashboardBoard = Board & {
  createdBy: string;
  createdAt: string;
  updatedAt: string;
  isPublic: boolean;
  _count: { notes: number };
};

export default function Dashboard() {
  const [boards, setBoards] = useState<DashboardBoard[]>([]);
  const [user, setUser] = useState<User | null>(null);
  const [loading, setLoading] = useState(true);
  const [showAddBoard, setShowAddBoard] = useState(false);
  const [newBoardName, setNewBoardName] = useState("");
  const [newBoardDescription, setNewBoardDescription] = useState("");
  const [editingBoard, setEditingBoard] = useState<Board | null>(null);
  const [showUserDropdown, setShowUserDropdown] = useState(false);
  const [deleteConfirmDialog, setDeleteConfirmDialog] = useState<{
    open: boolean;
    boardId: string;
    boardName: string;
  }>({ open: false, boardId: "", boardName: "" });
  const [errorDialog, setErrorDialog] = useState<{
    open: boolean;
    title: string;
    description: string;
  }>({ open: false, title: "", description: "" });
  const [copiedBoardId, setCopiedBoardId] = useState<string | null>(null);
  const router = useRouter();

  useEffect(() => {
    fetchUserAndBoards();
  }, []);

  useEffect(() => {
    const handleClickOutside = (event: MouseEvent) => {
      if (showUserDropdown) {
        const target = event.target as Element;
        if (!target.closest(".user-dropdown")) {
          setShowUserDropdown(false);
        }
      }
    };

    const handleKeyDown = (event: KeyboardEvent) => {
      if (event.key === "Escape") {
        if (showAddBoard) {
          setShowAddBoard(false);
          setNewBoardName("");
          setNewBoardDescription("");
          setEditingBoard(null);
        }
        if (showUserDropdown) {
          setShowUserDropdown(false);
        }
      }
    };

    document.addEventListener("mousedown", handleClickOutside);
    document.addEventListener("keydown", handleKeyDown);
    return () => {
      document.removeEventListener("mousedown", handleClickOutside);
      document.removeEventListener("keydown", handleKeyDown);
    };
  }, [showUserDropdown, showAddBoard]);

  const fetchUserAndBoards = async () => {
    try {
      const userResponse = await fetch("/api/user");
      if (userResponse.status === 401) {
        router.push("/auth/signin");
        return;
      }

      if (userResponse.ok) {
        const userData = await userResponse.json();
        setUser(userData);
        if (!userData.name) {
          router.push("/setup/profile");
          return;
        }
        if (!userData.organization) {
          router.push("/setup/organization");
          return;
        }
      }

      const boardsResponse = await fetch("/api/boards");
      if (boardsResponse.ok) {
        const { boards } = await boardsResponse.json();
        setBoards(boards);

      }
    } catch (error) {
      console.error("Error fetching data:", error);
    } finally {
      setLoading(false);
    }
  };

  const handleAddBoard = async (e: React.FormEvent) => {
    e.preventDefault();
    if (!newBoardName.trim()) return;

    try {
      if (editingBoard) {
        const response = await fetch(`/api/boards/${editingBoard.id}`, {
          method: "PUT",
          headers: {
            "Content-Type": "application/json",
          },
          body: JSON.stringify({
            name: newBoardName,
            description: newBoardDescription,
          }),
        });

        if (response.ok) {
          const { board } = await response.json();
          setBoards(boards.map((b) => (b.id === editingBoard.id ? board : b)));
          setNewBoardName("");
          setNewBoardDescription("");
          setEditingBoard(null);
          setShowAddBoard(false);
        } else {
          const errorData = await response.json();
          setErrorDialog({
            open: true,
            title: "Failed to update board",
            description: errorData.error || "Failed to update board",
          });
        }
      } else {
        const response = await fetch("/api/boards", {
          method: "POST",
          headers: {
            "Content-Type": "application/json",
          },
          body: JSON.stringify({
            name: newBoardName,
            description: newBoardDescription,
          }),
        });

        if (response.ok) {
          const { board } = await response.json();
          setBoards([board, ...boards]);
          setNewBoardName("");
          setNewBoardDescription("");
          setShowAddBoard(false);
        } else {
          const errorData = await response.json();
          setErrorDialog({
            open: true,
            title: "Failed to create board",
            description: errorData.error || "Failed to create board",
          });
        }
      }
    } catch (error) {
      console.error("Error with board:", error);
      setErrorDialog({
        open: true,
        title: editingBoard ? "Failed to update board" : "Failed to create board",
        description: editingBoard ? "Failed to update board" : "Failed to create board",
      });
    }
  };

  const handleEditBoard = (board: Board) => {
    setEditingBoard(board);
    setNewBoardName(board.name);
    setNewBoardDescription(board.description || "");
    setShowAddBoard(true);
  };

  const handleDeleteBoard = (boardId: string, boardName: string) => {
    setDeleteConfirmDialog({
      open: true,
      boardId,
      boardName,
    });
  };

  const confirmDeleteBoard = async () => {
    try {
      const response = await fetch(`/api/boards/${deleteConfirmDialog.boardId}`, {
        method: "DELETE",
      });

      if (response.ok) {
        setBoards(boards.filter((board) => board.id !== deleteConfirmDialog.boardId));
      } else {
        const errorData = await response.json();
        setErrorDialog({
          open: true,
          title: "Failed to delete board",
          description: errorData.error || "Failed to delete board",
        });
      }
    } catch (error) {
      console.error("Error deleting board:", error);
      setErrorDialog({
        open: true,
        title: "Failed to delete board",
        description: "Failed to delete board",
      });
    }
  };

  const handleTogglePublic = async (boardId: string, isPublic: boolean) => {
    try {
      const response = await fetch(`/api/boards/${boardId}/public`, {
        method: "PUT",
        headers: {
          "Content-Type": "application/json",
        },
        body: JSON.stringify({ isPublic }),
      });

      if (response.ok) {
        setBoards(boards.map((board) => 
          board.id === boardId ? { ...board, isPublic } : board
        ));
      } else {
        const errorData = await response.json();
        setErrorDialog({
          open: true,
          title: "Failed to update board",
          description: errorData.error || "Failed to update board settings",
        });
      }
    } catch (error) {
      console.error("Error updating board:", error);
    }
  };

  const handleCopyPublicUrl = async (boardId: string) => {
    const publicUrl = `${window.location.origin}/public/boards/${boardId}`;
    try {
      await navigator.clipboard.writeText(publicUrl);
      setCopiedBoardId(boardId);
      setTimeout(() => setCopiedBoardId(null), 2000);
    } catch (error) {
      console.error("Failed to copy URL:", error);
    }
  };

  const handleSignOut = async () => {
    await signOut();
  };

  if (loading) {
    return <FullPageLoader message="Loading dashboard..." />;
  }

  return (
    <div className="min-h-screen bg-background dark:bg-zinc-950">
      <nav className="bg-card dark:bg-zinc-900 border-b border-border dark:border-zinc-800 shadow-sm">
        <div className="flex justify-between items-center h-16 px-4 sm:px-6 lg:px-8">
          <div className="flex items-center">
            <div className="flex-shrink-0">
              <h1 className="text-xl sm:text-2xl font-bold text-blue-600 dark:text-blue-400">
                Gumboard
              </h1>
            </div>
          </div>
          <div className="flex items-center space-x-2 sm:space-x-4">
            <Button
              onClick={() => setShowAddBoard(true)}
              className="flex items-center space-x-1 sm:space-x-2 bg-blue-600 hover:bg-blue-700 text-white shadow-lg hover:shadow-xl transition-all duration-200 border-0 font-medium px-3 sm:px-4 py-2 dark:bg-blue-500 dark:hover:bg-blue-600"
            >
              <Plus className="w-4 h-4" />
              <span className="hidden sm:inline">Add Board</span>
            </Button>
            <div className="relative user-dropdown">
              <button
                onClick={() => setShowUserDropdown(!showUserDropdown)}
                className="flex items-center space-x-2 text-foreground hover:text-foreground focus:outline-none focus:ring-2 focus:ring-blue-500 focus:ring-offset-2 rounded-md px-2 sm:px-3 py-2 dark:text-zinc-100"
              >
                <div className="w-8 h-8 bg-blue-500 dark:bg-blue-600 rounded-full flex items-center justify-center">
                  <span className="text-sm font-medium text-white">
                    {user?.name
                      ? user.name.charAt(0).toUpperCase()
                      : user?.email?.charAt(0).toUpperCase()}
                  </span>
                </div>
                <span className="text-sm font-medium hidden sm:inline">
                  {user?.name?.split(" ")[0] || "User"}
                </span>
                <ChevronDown className="w-4 h-4 ml-1 hidden sm:inline" />
              </button>
              {showUserDropdown && (
                <div className="absolute right-0 mt-2 w-64 bg-white dark:bg-zinc-900 rounded-md shadow-lg border border-border dark:border-zinc-800 z-50">
                  <div className="py-1">
                    <div className="px-4 py-2 text-sm text-muted-foreground dark:text-zinc-400 border-b dark:border-zinc-800 break-all overflow-hidden">
                      <span className="block truncate" title={user?.email}>
                        {user?.email}
                      </span>
                    </div>
                    <Link
                      href="/settings"
                      className="flex items-center px-4 py-2 text-sm text-foreground dark:text-zinc-100 hover:bg-accent dark:hover:bg-zinc-800"
                      onClick={() => setShowUserDropdown(false)}
                    >
                      <Settings className="w-4 h-4 mr-2" />
                      Settings
                    </Link>
                    <button
                      onClick={handleSignOut}
                      className="flex items-center w-full px-4 py-2 text-sm text-foreground dark:text-zinc-100 hover:bg-accent dark:hover:bg-zinc-800"
                    >
                      <LogOut className="w-4 h-4 mr-2" />
                      Sign Out
                    </button>
                  </div>
                </div>
              )}
            </div>
          </div>
        </div>
      </nav>
      <div className="px-4 sm:px-6 lg:px-8 py-6 sm:py-8">
        {boards.length > 0 && (
          <div className="mb-6 sm:mb-8">
            <div>
              <h2 className="text-2xl sm:text-3xl font-bold text-foreground dark:text-zinc-100">
                Boards
              </h2>
              <p className="text-sm sm:text-base text-muted-foreground dark:text-zinc-400 mt-1">
                Manage your organization&apos;s boards
              </p>
            </div>
          </div>
        )}
        {showAddBoard && (
          <div
            className="fixed inset-0 flex items-center justify-center z-50 p-4 bg-black/40 dark:bg-black/70 backdrop-blur-sm"
            onClick={() => {
              setShowAddBoard(false);
              setNewBoardName("");
              setNewBoardDescription("");
              setEditingBoard(null);
            }}
          >
            <div
              className="bg-white dark:bg-zinc-950 bg-opacity-95 dark:bg-opacity-95 rounded-xl p-5 sm:p-7 w-full max-w-sm sm:max-w-md shadow-2xl border border-border dark:border-zinc-800"
              onClick={(e) => e.stopPropagation()}
            >
              <h3 className="text-lg font-semibold mb-4 text-foreground dark:text-zinc-100">
                {editingBoard ? "Edit Board" : "Create New Board"}
              </h3>
              <form onSubmit={handleAddBoard}>
                <div className="space-y-4">
                  <div>
                    <label className="block text-sm font-medium text-foreground dark:text-zinc-200 mb-1">
                      Board Name
                    </label>
                    <Input
                      type="text"
                      value={newBoardName}
                      onChange={(e) => setNewBoardName(e.target.value)}
                      placeholder="Enter board name"
                      required
                      autoFocus
                      className="bg-white dark:bg-zinc-900 text-foreground dark:text-zinc-100 border border-border dark:border-zinc-700"
                    />
                  </div>
                  <div>
                    <label className="block text-sm font-medium text-foreground dark:text-zinc-200 mb-1">
                      Description (Optional)
                    </label>
                    <Input
                      type="text"
                      value={newBoardDescription}
                      onChange={(e) => setNewBoardDescription(e.target.value)}
                      placeholder="Enter board description"
                      className="bg-white dark:bg-zinc-900 text-foreground dark:text-zinc-100 border border-border dark:border-zinc-700"
                    />
                  </div>
                </div>
                <div className="flex justify-end space-x-3 mt-6">
                  <Button
                    type="button"
                    variant="outline"
                    onClick={() => {
                      setShowAddBoard(false);
                      setNewBoardName("");
                      setNewBoardDescription("");
                      setEditingBoard(null);
                    }}
                    className="bg-white dark:bg-zinc-900 text-foreground dark:text-zinc-100 border border-border dark:border-zinc-700 hover:bg-zinc-100 dark:hover:bg-zinc-800"
                  >
                    Cancel
                  </Button>
                  <Button
                    type="submit"
                    className="bg-blue-600 hover:bg-blue-700 text-white dark:bg-blue-500 dark:hover:bg-blue-600 dark:text-zinc-100"
                  >
                    {editingBoard ? "Update board" : "Create board"}
                  </Button>
                </div>
              </form>
            </div>
          </div>
        )}

        {boards.length > 0 && (
          <div className="grid grid-cols-1 sm:grid-cols-2 md:grid-cols-2 lg:grid-cols-3 xl:grid-cols-4 2xl:grid-cols-5 gap-4 sm:gap-6">
<<<<<<< HEAD
            <Card className="group relative hover:shadow-lg transition-shadow cursor-pointer border-2 border-blue-200 dark:border-blue-900 bg-gradient-to-br from-blue-50 to-indigo-50 dark:from-zinc-900 dark:to-zinc-950 dark:hover:bg-zinc-900/75">
              <Link className="after:absolute after:-inset-2.5" href="/boards/all-notes">
=======
            <Link href="/boards/all-notes">
              <Card className="group hover:shadow-lg transition-shadow cursor-pointer border-2 border-blue-200 dark:border-blue-900 bg-gradient-to-br from-blue-50 to-indigo-50 dark:from-zinc-900 dark:to-zinc-950 dark:hover:bg-zinc-900/75">
>>>>>>> 515e90b7
                <CardHeader className="pb-3">
                  <div className="flex justify-between items-start">
                    <div className="flex-1">
                      <div className="flex items-center space-x-2 mb-1">
                        <Grid3x3 className="w-5 h-5 text-blue-600 dark:text-blue-400" />
                        <CardTitle className="text-lg text-blue-900 dark:text-blue-200">
                          All Notes
                        </CardTitle>
                      </div>
                      <CardDescription className="text-blue-700 dark:text-blue-300">
                        View notes from all boards
                      </CardDescription>
                    </div>
                  </div>
                </CardHeader>
              </Card>
            </Link>

            {/* Archive Board */}
<<<<<<< HEAD
            <Card className="group relative hover:shadow-lg transition-shadow cursor-pointer bg-gray-50 dark:bg-zinc-900 border-gray-200 dark:border-zinc-800 dark:hover:bg-zinc-900/75">
              <Link className="after:absolute after:-inset-2.5" href="/boards/archive">
=======
            <Link href="/boards/archive">
              <Card className="group hover:shadow-lg transition-shadow cursor-pointer bg-gray-50 dark:bg-zinc-900 border-gray-200 dark:border-zinc-800 dark:hover:bg-zinc-900/75">
>>>>>>> 515e90b7
                <CardHeader className="pb-3">
                  <div className="flex justify-between items-start">
                    <div className="flex-1">
                      <div className="flex items-center space-x-2 mb-1">
                        <Archive className="w-5 h-5 text-gray-600 dark:text-gray-400" />
                        <CardTitle className="text-lg text-gray-900 dark:text-gray-200">
                          Archive
                        </CardTitle>
                      </div>
                      <CardDescription className="text-gray-700 dark:text-gray-300">
                        View archived notes
                      </CardDescription>
                    </div>
                  </div>
                </CardHeader>
              </Card>
            </Link>

            {boards.map((board) => (
<<<<<<< HEAD
              <Card
                key={board.id}
                className="group relative hover:shadow-lg transition-shadow cursor-pointer dark:bg-zinc-900 dark:border-zinc-800 dark:hover:bg-zinc-900/75"
              >
                <Link className="after:absolute after:-inset-2.5 after:z-1" href={`/boards/${board.id}`}>
                  <CardHeader className="relative z-10 pb-3">
=======
              <Link href={`/boards/${board.id}`} key={board.id}>
                <Card className="group hover:shadow-lg transition-shadow cursor-pointer dark:bg-zinc-900 dark:border-zinc-800 dark:hover:bg-zinc-900/75">
                  <CardHeader className="pb-3">
>>>>>>> 515e90b7
                    <div className="flex justify-between items-start">
                      <div className="flex-1">
                        <div className="flex items-center justify-between mb-1">
                          <CardTitle className="text-lg dark:text-zinc-100">
                            {board.name}
                          </CardTitle>
                          <span className="inline-flex items-center px-2 py-1 rounded-full text-xs font-medium bg-blue-100 text-blue-800 dark:bg-blue-900 dark:text-blue-200">
                            {board._count.notes}{" "}
                            {board._count.notes === 1 ? "note" : "notes"}
                          </span>
                        </div>
                        {board.description && (
                          <CardDescription className="mt-1 dark:text-zinc-400">
                            {board.description}
                          </CardDescription>
                        )}
                        
                        <div className="mt-3 flex items-center justify-between">
                          <div className="flex items-center space-x-2" onClick={(e) => e.preventDefault()}>
                            <Switch
                              checked={board.isPublic}
                              onCheckedChange={(checked) => handleTogglePublic(board.id, checked)}
                              disabled={user?.id !== board.createdBy && !user?.isAdmin}
                            />
                            <span className="text-xs text-muted-foreground dark:text-zinc-400">
                              {board.isPublic ? "Public" : "Private"}
                            </span>
                          </div>
                          
                          {board.isPublic && (
                            <button
                              onClick={(e) => {
                                e.preventDefault();
                                e.stopPropagation();
                                handleCopyPublicUrl(board.id);
                              }}
                              className="flex items-center space-x-1 text-xs text-blue-600 dark:text-blue-400 hover:text-blue-800 dark:hover:text-blue-300"
                              title="Copy public link"
                            >
                              {copiedBoardId === board.id ? (
                                <>
                                  <span>✓</span>
                                  <span>Copied!</span>
                                </>
                              ) : (
                                <>
                                  <Copy className="w-3 h-3" />
                                  <span>Copy link</span>
                                </>
                              )}
                            </button>
                          )}
                        </div>
                      </div>
                      {(user?.id === board.createdBy || user?.isAdmin) && (
                        <div className="flex items-center space-x-1">
                          <button
                            onClick={(e) => {
                              e.preventDefault();
                              e.stopPropagation();
                              handleEditBoard(board);
                            }}
                            className="md:opacity-0 md:group-hover:opacity-100 text-muted-foreground dark:text-zinc-400 hover:text-blue-500 dark:hover:text-blue-400 p-1 rounded transition-opacity"
                            title={
                              user?.id === board.createdBy
                                ? "Edit board"
                                : "Edit board (Admin)"
                            }
                          >
                            <Edit3 className="w-4 h-4" />
                          </button>
                          <button
                            onClick={(e) => {
                              e.preventDefault();
                              e.stopPropagation();
                              handleDeleteBoard(board.id, board.name);
                            }}
                            className="md:opacity-0 md:group-hover:opacity-100 text-muted-foreground dark:text-zinc-400 hover:text-red-500 dark:hover:text-red-400 p-1 rounded transition-opacity"
                            title={
                              user?.id === board.createdBy
                                ? "Delete board"
                                : "Delete board (Admin)"
                            }
                          >
                            <Trash2 className="w-4 h-4" />
                          </button>
                        </div>
                      )}
                    </div>
                  </CardHeader>
                </Card>
              </Link>
            ))}
          </div>
        )}
        {boards.length === 0 && (
          <div className="text-center py-12">
            <div className="text-muted-foreground dark:text-zinc-400 mb-4">
              <Plus className="w-12 h-12 mx-auto" />
            </div>
            <h3 className="text-lg font-medium text-foreground dark:text-zinc-100 mb-2">
              No boards yet
            </h3>
            <p className="text-muted-foreground dark:text-zinc-400 mb-4">
              Get started by creating your first board
            </p>
            <Button
              onClick={() => setShowAddBoard(true)}
              className="dark:bg-blue-500 dark:hover:bg-blue-600"
            >
              Create your first board
            </Button>
          </div>
        )}
      </div>

      <AlertDialog open={deleteConfirmDialog.open} onOpenChange={(open) => setDeleteConfirmDialog({ open, boardId: "", boardName: "" })}>
        <AlertDialogContent className="bg-white dark:bg-zinc-950 border border-border dark:border-zinc-800">
          <AlertDialogHeader>
            <AlertDialogTitle className="text-foreground dark:text-zinc-100">
              Delete board
            </AlertDialogTitle>
            <AlertDialogDescription className="text-muted-foreground dark:text-zinc-400">
              Are you sure you want to delete &quot;{deleteConfirmDialog.boardName}&quot;? This action cannot be undone.
            </AlertDialogDescription>
          </AlertDialogHeader>
          <AlertDialogFooter>
            <AlertDialogCancel className="bg-white dark:bg-zinc-900 text-foreground dark:text-zinc-100 border border-border dark:border-zinc-700 hover:bg-zinc-100 dark:hover:bg-zinc-800">
              Cancel
            </AlertDialogCancel>
            <AlertDialogAction
              onClick={confirmDeleteBoard}
              className="bg-red-600 hover:bg-red-700 text-white dark:bg-red-600 dark:hover:bg-red-700"
            >
              Delete board
            </AlertDialogAction>
          </AlertDialogFooter>
        </AlertDialogContent>
      </AlertDialog>

      <AlertDialog open={errorDialog.open} onOpenChange={(open) => setErrorDialog({ open, title: "", description: "" })}>
        <AlertDialogContent className="bg-white dark:bg-zinc-950 border border-border dark:border-zinc-800">
          <AlertDialogHeader>
            <AlertDialogTitle className="text-foreground dark:text-zinc-100">
              {errorDialog.title}
            </AlertDialogTitle>
            <AlertDialogDescription className="text-muted-foreground dark:text-zinc-400">
              {errorDialog.description}
            </AlertDialogDescription>
          </AlertDialogHeader>
          <AlertDialogFooter>
            <AlertDialogAction
              onClick={() => setErrorDialog({ open: false, title: "", description: "" })}
              className="bg-red-600 hover:bg-red-700 text-white dark:bg-red-600 dark:hover:bg-red-700"
            >
              OK
            </AlertDialogAction>
          </AlertDialogFooter>
        </AlertDialogContent>
      </AlertDialog>
    </div>
  );
}<|MERGE_RESOLUTION|>--- conflicted
+++ resolved
@@ -447,13 +447,8 @@
 
         {boards.length > 0 && (
           <div className="grid grid-cols-1 sm:grid-cols-2 md:grid-cols-2 lg:grid-cols-3 xl:grid-cols-4 2xl:grid-cols-5 gap-4 sm:gap-6">
-<<<<<<< HEAD
-            <Card className="group relative hover:shadow-lg transition-shadow cursor-pointer border-2 border-blue-200 dark:border-blue-900 bg-gradient-to-br from-blue-50 to-indigo-50 dark:from-zinc-900 dark:to-zinc-950 dark:hover:bg-zinc-900/75">
-              <Link className="after:absolute after:-inset-2.5" href="/boards/all-notes">
-=======
             <Link href="/boards/all-notes">
               <Card className="group hover:shadow-lg transition-shadow cursor-pointer border-2 border-blue-200 dark:border-blue-900 bg-gradient-to-br from-blue-50 to-indigo-50 dark:from-zinc-900 dark:to-zinc-950 dark:hover:bg-zinc-900/75">
->>>>>>> 515e90b7
                 <CardHeader className="pb-3">
                   <div className="flex justify-between items-start">
                     <div className="flex-1">
@@ -473,13 +468,8 @@
             </Link>
 
             {/* Archive Board */}
-<<<<<<< HEAD
-            <Card className="group relative hover:shadow-lg transition-shadow cursor-pointer bg-gray-50 dark:bg-zinc-900 border-gray-200 dark:border-zinc-800 dark:hover:bg-zinc-900/75">
-              <Link className="after:absolute after:-inset-2.5" href="/boards/archive">
-=======
             <Link href="/boards/archive">
               <Card className="group hover:shadow-lg transition-shadow cursor-pointer bg-gray-50 dark:bg-zinc-900 border-gray-200 dark:border-zinc-800 dark:hover:bg-zinc-900/75">
->>>>>>> 515e90b7
                 <CardHeader className="pb-3">
                   <div className="flex justify-between items-start">
                     <div className="flex-1">
@@ -499,18 +489,9 @@
             </Link>
 
             {boards.map((board) => (
-<<<<<<< HEAD
-              <Card
-                key={board.id}
-                className="group relative hover:shadow-lg transition-shadow cursor-pointer dark:bg-zinc-900 dark:border-zinc-800 dark:hover:bg-zinc-900/75"
-              >
-                <Link className="after:absolute after:-inset-2.5 after:z-1" href={`/boards/${board.id}`}>
-                  <CardHeader className="relative z-10 pb-3">
-=======
               <Link href={`/boards/${board.id}`} key={board.id}>
                 <Card className="group hover:shadow-lg transition-shadow cursor-pointer dark:bg-zinc-900 dark:border-zinc-800 dark:hover:bg-zinc-900/75">
                   <CardHeader className="pb-3">
->>>>>>> 515e90b7
                     <div className="flex justify-between items-start">
                       <div className="flex-1">
                         <div className="flex items-center justify-between mb-1">
