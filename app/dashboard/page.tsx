--- conflicted
+++ resolved
@@ -35,11 +35,8 @@
   AlertDialogHeader,
   AlertDialogTitle,
 } from "@/components/ui/alert-dialog";
-<<<<<<< HEAD
 import { useBoardsListPolling } from "@/lib/hooks/useBoardsListPolling";
-=======
 import type { User, Board } from "@/components/note";
->>>>>>> a04593fb
 
 // Dashboard-specific extended types
 export type DashboardBoard = Board & {
